//
//  Copyright (c) 2021 Open Whisper Systems. All rights reserved.
//

import Foundation
import SignalMessaging

@objc
public class HVTableDataSource: NSObject {
    private var viewState: HVViewState!

    public let tableView = HVTableView()

    @objc
    public weak var viewController: HomeViewController? {
        didSet {
            threadSwipeHandler.parent = viewController
        }
    }

    fileprivate var splitViewController: UISplitViewController? { viewController?.splitViewController }

    @objc
    public var renderState: HVRenderState = .empty

    private let kArchivedConversationsReuseIdentifier = "kArchivedConversationsReuseIdentifier"

    fileprivate var lastReloadDate: Date? { tableView.lastReloadDate }

    fileprivate var lastPreloadCellDate: Date?
    fileprivate let threadSwipeHandler = ThreadSwipeHandler()

    public required override init() {
        super.init()
    }

    func configure(viewState: HVViewState) {
        AssertIsOnMainThread()

        self.viewState = viewState

        tableView.delegate = self
        tableView.dataSource = self
        tableView.separatorStyle = .none
        tableView.separatorColor = Theme.cellSeparatorColor
        tableView.register(HomeViewCell.self, forCellReuseIdentifier: HomeViewCell.reuseIdentifier)
        tableView.register(UITableViewCell.self, forCellReuseIdentifier: kArchivedConversationsReuseIdentifier)
        tableView.tableFooterView = UIView()
    }
}

// MARK: -

extension HVTableDataSource {
    public func threadViewModel(forThread thread: TSThread) -> ThreadViewModel {
        let threadViewModelCache = viewState.threadViewModelCache
        if let value = threadViewModelCache.get(key: thread.uniqueId) {
            return value
        }
        let threadViewModel = databaseStorage.read { transaction in
            ThreadViewModel(thread: thread, forHomeView: true, transaction: transaction)
        }
        threadViewModelCache.set(key: thread.uniqueId, value: threadViewModel)
        return threadViewModel
    }

    @objc
    func threadViewModel(forIndexPath indexPath: IndexPath) -> ThreadViewModel? {
        guard let thread = self.thread(forIndexPath: indexPath) else {
            return nil
        }
        return self.threadViewModel(forThread: thread)
    }

    func thread(forIndexPath indexPath: IndexPath) -> TSThread? {
        renderState.thread(forIndexPath: indexPath)
    }
}

// MARK: - UIScrollViewDelegate

extension HVTableDataSource: UIScrollViewDelegate {

    private func preloadCellsIfNecessary() {
        AssertIsOnMainThread()

        guard let viewController = self.viewController else {
            owsFailDebug("Missing viewController.")
            return
        }
        guard viewController.hasEverAppeared else {
            return
        }
        let newContentOffset = tableView.contentOffset
        let oldContentOffset = viewController.lastKnownTableViewContentOffset
        viewController.lastKnownTableViewContentOffset = newContentOffset
        guard let oldContentOffset = oldContentOffset else {
            return
        }
        let deltaY = (newContentOffset - oldContentOffset).y
        guard deltaY != 0 else {
            return
        }
        let isScrollingDownward = deltaY > 0

        // Debounce.
        let maxPreloadFrequency: TimeInterval = kSecondInterval / 100
        if let lastPreloadCellDate = self.lastPreloadCellDate,
           abs(lastPreloadCellDate.timeIntervalSinceNow) < maxPreloadFrequency {
            return
        }
        lastPreloadCellDate = Date()

        guard let visibleIndexPaths = tableView.indexPathsForVisibleRows else {
            owsFailDebug("Missing visibleIndexPaths.")
            return
        }
        let conversationIndexPaths = visibleIndexPaths.compactMap { indexPath -> IndexPath? in
            guard let section = HomeViewSection(rawValue: indexPath.section) else {
                owsFailDebug("Invalid section: \(indexPath.section).")
                return nil
            }

            switch section {
            case .reminders:
                return nil
            case .pinned, .unpinned:
                return indexPath
            case .archiveButton:
                return nil
            }
        }
        guard !conversationIndexPaths.isEmpty else {
            return
        }
        let sortedIndexPaths = conversationIndexPaths.sorted()
        var indexPathsToPreload = [IndexPath]()
        func tryToEnqueue(_ indexPath: IndexPath) {
            let rowCount = numberOfRows(inSection: indexPath.section)
            guard indexPath.row >= 0,
                  indexPath.row < rowCount else {
                return
            }
            indexPathsToPreload.append(indexPath)
        }

        let preloadCount: Int = 3
        if isScrollingDownward {
            guard let lastIndexPath = sortedIndexPaths.last else {
                owsFailDebug("Missing indexPath.")
                return
            }
            // Order matters; we want to preload in order of proximity
            // to viewport.
            for index in 0..<preloadCount {
                let offset = +index
                tryToEnqueue(IndexPath(row: lastIndexPath.row + offset,
                                       section: lastIndexPath.section))
            }
        } else {
            guard let firstIndexPath = sortedIndexPaths.first else {
                owsFailDebug("Missing indexPath.")
                return
            }
            guard firstIndexPath.row > 0 else {
                return
            }
            // Order matters; we want to preload in order of proximity
            // to viewport.
            for index in 0..<preloadCount {
                let offset = -index
                tryToEnqueue(IndexPath(row: firstIndexPath.row + offset,
                                       section: firstIndexPath.section))
            }
        }

        for indexPath in indexPathsToPreload {
            preloadCellIfNecessaryAsync(indexPath: indexPath)
        }
    }

    public func scrollViewWillBeginDragging(_ scrollView: UIScrollView) {
        AssertIsOnMainThread()

        guard let viewController = viewController else {
            owsFailDebug("Missing viewController.")
            return
        }

        viewController.dismissSearchKeyboard()
    }
}

// MARK: -

@objc
public enum HomeViewMode: Int, CaseIterable {
    case archive
    case inbox
}

// MARK: -

@objc
public enum HomeViewSection: Int, CaseIterable {
    case reminders
    case pinned
    case unpinned
    case archiveButton
}

// MARK: -

extension HVTableDataSource: UITableViewDelegate {

    public func tableView(_ tableView: UITableView, heightForHeaderInSection section: Int) -> CGFloat {
        AssertIsOnMainThread()

        guard let section = HomeViewSection(rawValue: section) else {
            owsFailDebug("Invalid section: \(section).")
            return 0
        }

        switch section {
        case .pinned, .unpinned:
            if !renderState.hasPinnedAndUnpinnedThreads {
                return CGFloat.epsilon
            }

            return UITableView.automaticDimension
        default:
            // Without returning a header with a non-zero height, Grouped
            // table view will use a default spacing between sections. We
            // do not want that spacing so we use the smallest possible height.
            return CGFloat.epsilon
        }
    }

    public func tableView(_ tableView: UITableView, heightForFooterInSection section: Int) -> CGFloat {
        AssertIsOnMainThread()

        // Without returning a footer with a non-zero height, Grouped
        // table view will use a default spacing between sections. We
        // do not want that spacing so we use the smallest possible height.
        return CGFloat.epsilon
    }

    public func tableView(_ tableView: UITableView,
                          viewForHeaderInSection section: Int) -> UIView? {
        AssertIsOnMainThread()

        guard let section = HomeViewSection(rawValue: section) else {
            owsFailDebug("Invalid section: \(section).")
            return nil
        }

        switch section {
        case .pinned, .unpinned:
            let container = UIView()
            container.layoutMargins = UIEdgeInsets(top: 14, leading: 16, bottom: 8, trailing: 16)

            let label = UILabel()
            container.addSubview(label)
            label.autoPinEdgesToSuperviewMargins()
            label.font = UIFont.ows_dynamicTypeBody.ows_semibold
            label.textColor = Theme.primaryTextColor
            label.text = (section == .pinned
                            ? NSLocalizedString("PINNED_SECTION_TITLE",
                                                comment: "The title for pinned conversation section on the conversation list")
                            : NSLocalizedString("UNPINNED_SECTION_TITLE",
                                                comment: "The title for unpinned conversation section on the conversation list"))

            return container
        default:
            return UIView()
        }
    }

    public func tableView(_ tableView: UITableView, viewForFooterInSection section: Int) -> UIView? {
        AssertIsOnMainThread()

        return UIView()
    }

    public func tableView(_ tableView: UITableView, didSelectRowAt indexPath: IndexPath) {
        AssertIsOnMainThread()

        Logger.info("\(indexPath)")

        guard let viewController = self.viewController else {
            owsFailDebug("Missing viewController.")
            return
        }

        viewController.dismissSearchKeyboard()

        guard let section = HomeViewSection(rawValue: indexPath.section) else {
            owsFailDebug("Invalid section: \(indexPath.section).")
            return
        }

        switch section {
        case .reminders:
            break
        case .pinned, .unpinned:
            guard let threadViewModel = threadViewModel(forIndexPath: indexPath) else {
                owsFailDebug("Missing threadViewModel.")
                return
            }
            viewController.present(threadViewModel.threadRecord, action: .none, animated: true)
        case .archiveButton:
            viewController.showArchivedConversations()
        }
    }

    @available(iOS 13.0, *)
    public func tableView(_ tableView: UITableView,
                          contextMenuConfigurationForRowAt indexPath: IndexPath,
                          point: CGPoint) -> UIContextMenuConfiguration? {
        AssertIsOnMainThread()

        guard let viewController = self.viewController else {
            owsFailDebug("Missing viewController.")
            return nil
        }
        guard viewController.canPresentPreview(fromIndexPath: indexPath) else {
            return nil
        }
        guard let thread = renderState.thread(forIndexPath: indexPath) else {
            return nil
        }

        return UIContextMenuConfiguration(identifier: thread.uniqueId as NSString,
                                          previewProvider: { [weak viewController] in
                                            viewController?.createPreviewController(atIndexPath: indexPath)
                                          },
                                          actionProvider: { _ in
                                            // nil for now. But we may want to add options like "Pin" or "Mute" in the future
                                            return nil
                                          })
    }

    @available(iOS 13.0, *)
    public func tableView(_ tableView: UITableView,
                          previewForDismissingContextMenuWithConfiguration configuration: UIContextMenuConfiguration) -> UITargetedPreview? {
        AssertIsOnMainThread()

        guard let threadId = configuration.identifier as? String else {
            owsFailDebug("Unexpected context menu configuration identifier")
            return nil
        }
        guard let indexPath = renderState.indexPath(forUniqueId: threadId) else {
            Logger.warn("No index path for threadId: \(threadId).")
            return nil
        }

        // Below is a partial workaround for database updates causing cells to reload mid-transition:
        // When the conversation view controller is dismissed, it touches the database which causes
        // the row to update.
        //
        // The way this *should* appear is that during presentation and dismissal, the row animates
        // into and out of the platter. Currently, it looks like UIKit uses a portal view to accomplish
        // this. It seems the row stays in its original position and is occluded by context menu internals
        // while the portal view is translated.
        //
        // But in our case, when the table view is updated the old cell will be removed and hidden by
        // UITableView. So mid-transition, the cell appears to disappear. What's left is the background
        // provided by UIPreviewParameters. By default this is opaque and the end result is that an empty
        // row appears while dismissal completes.
        //
        // A straightforward way to work around this is to just set the background color to clear. When
        // the row is updated because of a database change, it will appear to snap into position instead
        // of properly animating. This isn't *too* much of an issue since the row is usually occluded by
        // the platter anyway. This avoids the empty row issue. A better solution would probably be to
        // defer data source updates until the transition completes but, as far as I can tell, we aren't
        // notified when this happens.

        guard let cell = tableView.cellForRow(at: indexPath) as? HomeViewCell else {
            owsFailDebug("Invalid cell.")
            return nil
        }
        let cellFrame = tableView.rectForRow(at: indexPath)
        let center = cellFrame.center
        let target = UIPreviewTarget(container: tableView, center: center)
        let params = UIPreviewParameters()
        params.backgroundColor = .clear
        return UITargetedPreview(view: cell, parameters: params, target: target)
    }

    @available(iOS 13.0, *)
    public func tableView(_ tableView: UITableView,
                          willPerformPreviewActionForMenuWith configuration: UIContextMenuConfiguration,
                          animator: UIContextMenuInteractionCommitAnimating) {
        AssertIsOnMainThread()

        guard let viewController = self.viewController else {
            owsFailDebug("Missing viewController.")
            return
        }
        guard let vc = animator.previewViewController else {
            owsFailDebug("Missing previewViewController.")
            return
        }
        animator.addAnimations { [weak viewController] in
            viewController?.commitPreviewController(vc)
        }
    }

    public func tableView(_ tableView: UITableView,
                          willDisplay cell: UITableViewCell,
                          forRowAt indexPath: IndexPath) {
        AssertIsOnMainThread()

        guard let cell = cell as? HomeViewCell else {
            return
        }
        viewController?.updateCellVisibility(cell: cell, isCellVisible: true)

        preloadCellsIfNecessary()
    }

    public func tableView(_ tableView: UITableView,
                          didEndDisplaying cell: UITableViewCell,
                          forRowAt indexPath: IndexPath) {
        AssertIsOnMainThread()

        guard let cell = cell as? HomeViewCell else {
            return
        }
        viewController?.updateCellVisibility(cell: cell, isCellVisible: false)
    }
}

// MARK: -

extension HVTableDataSource: UITableViewDataSource {

    public func numberOfSections(in tableView: UITableView) -> Int {
        AssertIsOnMainThread()

        return HomeViewSection.allCases.count
    }

    public func tableView(_ tableView: UITableView, numberOfRowsInSection section: Int) -> Int {
        AssertIsOnMainThread()

        return numberOfRows(inSection: section)
    }

    fileprivate func numberOfRows(inSection section: Int) -> Int {
        AssertIsOnMainThread()

        guard let viewController = self.viewController else {
            owsFailDebug("Missing viewController.")
            return 0
        }

        guard let section = HomeViewSection(rawValue: section) else {
            owsFailDebug("Invalid section: \(section).")
            return 0
        }
        switch section {
        case .reminders:
            return viewController.hasVisibleReminders ? 1 : 0
        case .pinned:
            return renderState.pinnedThreads.count
        case .unpinned:
            return renderState.unpinnedThreads.count
        case .archiveButton:
            return viewController.hasArchivedThreadsRow ? 1 : 0
        }
    }

    public func tableView(_ tableView: UITableView, heightForRowAt indexPath: IndexPath) -> CGFloat {
        AssertIsOnMainThread()
                guard let section = HomeViewSection(rawValue: indexPath.section) else {
            owsFailDebug("Invalid section: \(indexPath.section).")
            return UITableView.automaticDimension
        }

        switch section {
        case .reminders:
            return UITableView.automaticDimension
        case .pinned, .unpinned:
            return measureConversationCell(tableView: tableView, indexPath: indexPath)
        case .archiveButton:
            return UITableView.automaticDimension
        }
    }

    public func tableView(_ tableView: UITableView, cellForRowAt indexPath: IndexPath) -> UITableViewCell {
        AssertIsOnMainThread()

        guard let viewController = self.viewController else {
            owsFailDebug("Missing viewController.")
            return UITableViewCell()
        }
        guard let section = HomeViewSection(rawValue: indexPath.section) else {
            owsFailDebug("Invalid section: \(indexPath.section).")
            return UITableViewCell()
        }

        let cell: UITableViewCell = {
            switch section {
            case .reminders:
                return viewController.reminderViewCell
            case .pinned, .unpinned:
                return buildConversationCell(tableView: tableView, indexPath: indexPath)
            case .archiveButton:
                return buildArchivedConversationsButtonCell(tableView: tableView, indexPath: indexPath)
            }
        }()

        if let splitViewController = self.splitViewController {
            if !splitViewController.isCollapsed {
                cell.selectedBackgroundView?.backgroundColor = Theme.isDarkThemeEnabled ? .ows_gray65 : .ows_gray15
                cell.backgroundColor = Theme.secondaryBackgroundColor
            }
        } else {
            owsFailDebug("Missing splitViewController.")
        }

        return cell
    }

    private func measureConversationCell(tableView: UITableView, indexPath: IndexPath) -> CGFloat {
        AssertIsOnMainThread()

        guard let viewController = self.viewController else {
            owsFailDebug("Missing viewController.")
            return UITableView.automaticDimension
        }
        if let result = viewController.conversationCellHeightCache {
            return result
        }
        guard let cellConfigurationAndContentToken = buildCellConfigurationAndContentTokenSync(forIndexPath: indexPath) else {
            owsFailDebug("Missing cellConfigurationAndContentToken.")
            return UITableView.automaticDimension
        }
        let result = HomeViewCell.measureCellHeight(cellContentToken: cellConfigurationAndContentToken.contentToken)
        viewController.conversationCellHeightCache = result
        return result
    }

    private func buildConversationCell(tableView: UITableView, indexPath: IndexPath) -> UITableViewCell {
        AssertIsOnMainThread()

        guard let cell = tableView.dequeueReusableCell(withIdentifier: HomeViewCell.reuseIdentifier) as? HomeViewCell else {
            owsFailDebug("Invalid cell.")
            return UITableViewCell()
        }
        guard let cellConfigurationAndContentToken = buildCellConfigurationAndContentTokenSync(forIndexPath: indexPath) else {
            owsFailDebug("Missing cellConfigurationAndContentToken.")
            return UITableViewCell()
        }
        let configuration = cellConfigurationAndContentToken.configuration
        let contentToken = cellConfigurationAndContentToken.contentToken

        cell.configure(cellContentToken: contentToken)

        let thread = configuration.thread.threadRecord
        let cellName: String = {
            if let groupThread = thread as? TSGroupThread {
                return "cell-group-\(groupThread.groupModel.groupName ?? "unknown")"
            } else if let contactThread = thread as? TSContactThread {
                return "cell-contact-\(contactThread.contactAddress.stringForDisplay)"
            } else {
                owsFailDebug("invalid-thread-\(thread.uniqueId) ")
                return "Unknown"
            }
        }()
        cell.accessibilityIdentifier = cellName

        if isConversationActive(forThread: thread) {
            tableView.selectRow(at: indexPath, animated: false, scrollPosition: .none)
        } else {
            tableView.deselectRow(at: indexPath, animated: false)
        }

        return cell
    }

    private func isConversationActive(forThread thread: TSThread) -> Bool {
        AssertIsOnMainThread()

        guard let conversationSplitViewController = splitViewController as? ConversationSplitViewController else {
            owsFailDebug("Missing conversationSplitViewController.")
            return false
        }
        return conversationSplitViewController.selectedThread?.uniqueId == thread.uniqueId
    }

    private func buildArchivedConversationsButtonCell(tableView: UITableView, indexPath: IndexPath) -> UITableViewCell {
        AssertIsOnMainThread()

        guard let cell = tableView.dequeueReusableCell(withIdentifier: kArchivedConversationsReuseIdentifier) else {
            owsFailDebug("Invalid cell.")
            return UITableViewCell()
        }
        OWSTableItem.configureCell(cell)
        cell.selectionStyle = .none

        for subview in cell.contentView.subviews {
            subview.removeFromSuperview()
        }

        let disclosureImageName = CurrentAppContext().isRTL ? "NavBarBack" : "NavBarBackRTL"
        let disclosureImageView = UIImageView.withTemplateImageName(disclosureImageName,
                                                                    tintColor: UIColor(rgbHex: 0xd1d1d6))
        disclosureImageView.setContentHuggingHigh()
        disclosureImageView.setCompressionResistanceHigh()

        let label = UILabel()
        label.text = NSLocalizedString("HOME_VIEW_ARCHIVED_CONVERSATIONS",
                                       comment: "Label for 'archived conversations' button.")
        label.textAlignment = .center
        label.font = .ows_dynamicTypeBody
        label.textColor = Theme.primaryTextColor

        let stackView = UIStackView()
        stackView.axis = .horizontal
        stackView.spacing = 5
        // If alignment isn't set, UIStackView uses the height of
        // disclosureImageView, even if label has a higher desired height.
        stackView.alignment = .center
        stackView.addArrangedSubview(label)
        stackView.addArrangedSubview(disclosureImageView)
        cell.contentView.addSubview(stackView)
        stackView.autoCenterInSuperview()
        // Constrain to cell margins.
        stackView.autoPinEdge(toSuperviewMargin: .leading, relation: .greaterThanOrEqual)
        stackView.autoPinEdge(toSuperviewMargin: .trailing, relation: .greaterThanOrEqual)
        stackView.autoPinEdge(toSuperviewMargin: .top)
        stackView.autoPinEdge(toSuperviewMargin: .bottom)

        cell.accessibilityIdentifier = "archived_conversations"

        return cell
    }

    // MARK: - Edit Actions

    public func tableView(_ tableView: UITableView,
                          commit editingStyle: UITableViewCell.EditingStyle,
                          forRowAt indexPath: IndexPath) {
        AssertIsOnMainThread()

        // TODO: Is this method necessary?
    }

    public func tableView(_ tableView: UITableView,
                          trailingSwipeActionsConfigurationForRowAt indexPath: IndexPath) -> UISwipeActionsConfiguration? {
        AssertIsOnMainThread()

        guard let section = HomeViewSection(rawValue: indexPath.section) else {
            owsFailDebug("Invalid section: \(indexPath.section).")
            return nil
        }

        switch section {
        case .reminders, .archiveButton:
            return nil
        case .pinned, .unpinned:
            guard let threadViewModel = threadViewModel(forIndexPath: indexPath) else {
                owsFailDebug("Missing threadViewModel.")
                return nil
            }
            guard let viewController = self.viewController else {
                owsFailDebug("Missing viewController.")
                return nil
            }

            return threadSwipeHandler.trailingSwipeActionsConfiguration(for: threadViewModel,
                                                                           closeConversationBlock: { [weak self] in
                if let self = self, self.isConversationActive(forThread: threadViewModel.threadRecord) {
                    viewController.conversationSplitViewController?.closeSelectedConversation(animated: true)
                }
            })
        }
    }

    public func tableView(_ tableView: UITableView, canEditRowAt indexPath: IndexPath) -> Bool {
        AssertIsOnMainThread()

        guard let section = HomeViewSection(rawValue: indexPath.section) else {
            owsFailDebug("Invalid section: \(indexPath.section).")
            return false
        }

        switch section {
        case .reminders:
            return false
        case .pinned, .unpinned:
            return true
        case .archiveButton:
            return false
        }
    }

    public func tableView(_ tableView: UITableView,
                          leadingSwipeActionsConfigurationForRowAt indexPath: IndexPath) -> UISwipeActionsConfiguration? {
        AssertIsOnMainThread()

        guard let section = HomeViewSection(rawValue: indexPath.section) else {
            owsFailDebug("Invalid section: \(indexPath.section).")
            return nil
        }

        switch section {
        case .reminders:
            return nil
        case .archiveButton:
            return nil
        case .pinned, .unpinned:
            guard let threadViewModel = threadViewModel(forIndexPath: indexPath) else {
                owsFailDebug("Missing threadViewModel.")
                return nil
            }
<<<<<<< HEAD
            return threadSwipeHandler.leadingSwipeActionsConfiguration(for: threadViewModel)
=======
            let thread = threadViewModel.threadRecord

            let isThreadPinned = PinnedThreadManager.isThreadPinned(thread)
            let pinnedStateAction: UIContextualAction
            if isThreadPinned {
                pinnedStateAction = UIContextualAction(style: .normal,
                                                       title: nil) { [weak viewController] (_, _, completion) in
                    viewController?.unpinThread(threadViewModel: threadViewModel)
                    completion(false)
                }
                pinnedStateAction.backgroundColor = UIColor(rgbHex: 0xff990a)
                pinnedStateAction.accessibilityLabel = CommonStrings.unpinAction
                pinnedStateAction.image = actionImage(name: "unpin-solid-24",
                                                      title: CommonStrings.unpinAction)
            } else {
                pinnedStateAction = UIContextualAction(style: .destructive,
                                                       title: nil) { [weak viewController] (_, _, completion) in
                    completion(false)
                    viewController?.pinThread(threadViewModel: threadViewModel)
                }
                pinnedStateAction.backgroundColor = UIColor(rgbHex: 0xff990a)
                pinnedStateAction.accessibilityLabel = CommonStrings.pinAction
                pinnedStateAction.image = actionImage(name: "pin-solid-24",
                                                      title: CommonStrings.pinAction)
            }

            let readStateAction: UIContextualAction
            if threadViewModel.hasUnreadMessages {
                readStateAction = UIContextualAction(style: .destructive,
                                                     title: nil) { [weak viewController] (_, _, completion) in
                    completion(false)
                    viewController?.markThreadAsRead(threadViewModel: threadViewModel)
                }
                readStateAction.backgroundColor = .ows_accentBlue
                readStateAction.accessibilityLabel = CommonStrings.readAction
                readStateAction.image = actionImage(name: "read-solid-24",
                                                    title: CommonStrings.readAction)
            } else {
                readStateAction = UIContextualAction(style: .normal,
                                                     title: nil) { [weak viewController] (_, _, completion) in
                    completion(false)
                    viewController?.markThreadAsUnread(threadViewModel: threadViewModel)
                }
                readStateAction.backgroundColor = .ows_accentBlue
                readStateAction.accessibilityLabel = CommonStrings.unreadAction
                readStateAction.image = actionImage(name: "unread-solid-24",
                                                    title: CommonStrings.unreadAction)
            }

            // The first action will be auto-performed for "very long swipes".
            return UISwipeActionsConfiguration(actions: [ readStateAction, pinnedStateAction ])
>>>>>>> 8b59b698
        }
    }
}

// MARK: -

extension HVTableDataSource {

    public func updateVisibleCellContent(at indexPath: IndexPath, for tableView: UITableView) -> Bool {
        AssertIsOnMainThread()

        if let primKey = threadViewModel(forIndexPath: indexPath)?.threadRecord.uniqueId, (tableView.indexPathsForVisibleRows ?? []).contains(indexPath) {
            for cell in tableView.visibleCells {
                if let homeCell = cell as? HomeViewCell, let myKey = homeCell.thread?.uniqueId, myKey == primKey, let token = buildCellConfigurationAndContentTokenSync(forIndexPath: indexPath)?.contentToken {
                    homeCell.reset()
                    homeCell.configure(cellContentToken: token)
                    return true
                }
            }
        }
        return false
    }

    fileprivate struct HVCellConfigurationAndContentToken {
        let configuration: HomeViewCell.Configuration
        let contentToken: HVCellContentToken
    }

    // This method can be called from any thread.
    private static func buildCellConfiguration(threadViewModel: ThreadViewModel,
                                               lastReloadDate: Date?) -> HomeViewCell.Configuration {
        owsAssertDebug(threadViewModel.homeViewInfo != nil)

        let isBlocked = threadViewModel.homeViewInfo?.isBlocked == true
        let configuration = HomeViewCell.Configuration(thread: threadViewModel,
                                                       lastReloadDate: lastReloadDate,
                                                       isBlocked: isBlocked)
        return configuration
    }

    fileprivate func buildCellConfigurationAndContentTokenSync(forIndexPath indexPath: IndexPath) -> HVCellConfigurationAndContentToken? {
        AssertIsOnMainThread()

        guard let threadViewModel = threadViewModel(forIndexPath: indexPath) else {
            owsFailDebug("Missing threadViewModel.")
            return nil
        }
        guard let viewController = self.viewController else {
            owsFailDebug("Missing viewController.")
            return nil
        }
        let lastReloadDate: Date? = {
            guard viewState.hasEverAppeared else {
                return nil
            }
            return self.lastReloadDate
        }()
        let configuration = Self.buildCellConfiguration(threadViewModel: threadViewModel,
                                                        lastReloadDate: lastReloadDate)
        let cellContentCache = viewController.cellContentCache
        let contentToken = { () -> HVCellContentToken in
            // If we have an existing HVCellContentToken, use it.
            // Cell measurement/arrangement is expensive.
            let cacheKey = configuration.thread.threadRecord.uniqueId
            if let cellContentToken = cellContentCache.get(key: cacheKey) {
                return cellContentToken
            }

            let cellContentToken = HomeViewCell.buildCellContentToken(forConfiguration: configuration)
            cellContentCache.set(key: cacheKey, value: cellContentToken)
            return cellContentToken
        }()
        return HVCellConfigurationAndContentToken(configuration: configuration,
                                                  contentToken: contentToken)
    }

    // TODO: It would be preferable to figure out some way to use ReverseDispatchQueue.
    private static let preloadSerialQueue = DispatchQueue(label: "HVTableDataSource.preloadSerialQueue")

    fileprivate func preloadCellIfNecessaryAsync(indexPath: IndexPath) {
        AssertIsOnMainThread()

        guard let viewController = self.viewController else {
            owsFailDebug("Missing viewController.")
            return
        }
        // These caches should only be accessed on the main thread.
        // They are thread-safe, but we don't want to race with a reset.
        let cellContentCache = viewController.cellContentCache
        let threadViewModelCache = viewController.threadViewModelCache
        // Take note of the cache reset counts. If either cache is reset
        // before we complete, discard the outcome of the preload.
        let cellContentCacheResetCount = cellContentCache.resetCount
        let threadViewModelCacheResetCount = threadViewModelCache.resetCount

        guard let thread = self.thread(forIndexPath: indexPath) else {
            owsFailDebug("Missing thread.")
            return
        }
        let cacheKey = thread.uniqueId
        guard nil == cellContentCache.get(key: cacheKey) else {
            // If we already have an existing HVCellContentToken, abort.
            return
        }

        let lastReloadDate: Date? = {
            guard viewState.hasEverAppeared else {
                return nil
            }
            return self.lastReloadDate
        }()

        // We use a serial queue to ensure we don't race and preload the same cell
        // twice at the same time.
        firstly(on: Self.preloadSerialQueue) { () -> (ThreadViewModel, HVCellContentToken) in
            guard nil == cellContentCache.get(key: cacheKey) else {
                // If we already have an existing HVCellContentToken, abort.
                throw HVPreloadError.alreadyLoaded
            }
            // This is the expensive work we do off the main thread.
            let threadViewModel = Self.databaseStorage.read { transaction in
                ThreadViewModel(thread: thread, forHomeView: true, transaction: transaction)
            }
            let configuration = Self.buildCellConfiguration(threadViewModel: threadViewModel,
                                                            lastReloadDate: lastReloadDate)
            let contentToken = HomeViewCell.buildCellContentToken(forConfiguration: configuration)
            return (threadViewModel, contentToken)
        }.done(on: .main) { (threadViewModel: ThreadViewModel,
                             contentToken: HVCellContentToken) in
            // Commit the preloaded values to their respective caches.
            guard cellContentCacheResetCount == cellContentCache.resetCount else {
                Logger.info("cellContentCache was reset.")
                return
            }
            guard threadViewModelCacheResetCount == threadViewModelCache.resetCount else {
                Logger.info("cellContentCache was reset.")
                return
            }
            if nil == threadViewModelCache.get(key: cacheKey) {
                threadViewModelCache.set(key: cacheKey, value: threadViewModel)
            } else {
                Logger.info("threadViewModel already loaded.")
            }
            if nil == cellContentCache.get(key: cacheKey) {
                cellContentCache.set(key: cacheKey, value: contentToken)
            } else {
                Logger.info("contentToken already loaded.")
            }
        }.catch(on: .global()) { error in
            if case HVPreloadError.alreadyLoaded = error {
                return
            }
            owsFailDebugUnlessNetworkFailure(error)
        }
    }

    private enum HVPreloadError: Error {
        case alreadyLoaded
    }
}

// MARK: -

public class HVTableView: UITableView {

    fileprivate var lastReloadDate: Date?

    @objc
    public override func reloadData() {
        AssertIsOnMainThread()

        lastReloadDate = Date()
        super.reloadData()
    }

    @objc
    public required init() {
        super.init(frame: .zero, style: .grouped)
    }

    @available(*, unavailable, message: "use other constructor instead.")
    required init?(coder: NSCoder) {
        notImplemented()
    }
}<|MERGE_RESOLUTION|>--- conflicted
+++ resolved
@@ -716,61 +716,7 @@
                 owsFailDebug("Missing threadViewModel.")
                 return nil
             }
-<<<<<<< HEAD
             return threadSwipeHandler.leadingSwipeActionsConfiguration(for: threadViewModel)
-=======
-            let thread = threadViewModel.threadRecord
-
-            let isThreadPinned = PinnedThreadManager.isThreadPinned(thread)
-            let pinnedStateAction: UIContextualAction
-            if isThreadPinned {
-                pinnedStateAction = UIContextualAction(style: .normal,
-                                                       title: nil) { [weak viewController] (_, _, completion) in
-                    viewController?.unpinThread(threadViewModel: threadViewModel)
-                    completion(false)
-                }
-                pinnedStateAction.backgroundColor = UIColor(rgbHex: 0xff990a)
-                pinnedStateAction.accessibilityLabel = CommonStrings.unpinAction
-                pinnedStateAction.image = actionImage(name: "unpin-solid-24",
-                                                      title: CommonStrings.unpinAction)
-            } else {
-                pinnedStateAction = UIContextualAction(style: .destructive,
-                                                       title: nil) { [weak viewController] (_, _, completion) in
-                    completion(false)
-                    viewController?.pinThread(threadViewModel: threadViewModel)
-                }
-                pinnedStateAction.backgroundColor = UIColor(rgbHex: 0xff990a)
-                pinnedStateAction.accessibilityLabel = CommonStrings.pinAction
-                pinnedStateAction.image = actionImage(name: "pin-solid-24",
-                                                      title: CommonStrings.pinAction)
-            }
-
-            let readStateAction: UIContextualAction
-            if threadViewModel.hasUnreadMessages {
-                readStateAction = UIContextualAction(style: .destructive,
-                                                     title: nil) { [weak viewController] (_, _, completion) in
-                    completion(false)
-                    viewController?.markThreadAsRead(threadViewModel: threadViewModel)
-                }
-                readStateAction.backgroundColor = .ows_accentBlue
-                readStateAction.accessibilityLabel = CommonStrings.readAction
-                readStateAction.image = actionImage(name: "read-solid-24",
-                                                    title: CommonStrings.readAction)
-            } else {
-                readStateAction = UIContextualAction(style: .normal,
-                                                     title: nil) { [weak viewController] (_, _, completion) in
-                    completion(false)
-                    viewController?.markThreadAsUnread(threadViewModel: threadViewModel)
-                }
-                readStateAction.backgroundColor = .ows_accentBlue
-                readStateAction.accessibilityLabel = CommonStrings.unreadAction
-                readStateAction.image = actionImage(name: "unread-solid-24",
-                                                    title: CommonStrings.unreadAction)
-            }
-
-            // The first action will be auto-performed for "very long swipes".
-            return UISwipeActionsConfiguration(actions: [ readStateAction, pinnedStateAction ])
->>>>>>> 8b59b698
         }
     }
 }
